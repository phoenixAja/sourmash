--- conflicted
+++ resolved
@@ -854,20 +854,10 @@
         fieldnames = ['f_orig_query', 'f_found_genome', 'name']
         w = csv.DictWriter(args.output, fieldnames=fieldnames)
         w.writeheader()
-<<<<<<< HEAD
         for (f_genome, leaf, f_orig_query) in found:
             w.writerow(dict(f_orig_query=f_orig_query, name=leaf.name(),
                             f_found_genome=f_genome,))
 
-=======
-        for (frac, leaf_sketch, genome_fraction) in found:
-            cardinality = 0
-            if leaf_sketch.minhash.hll:
-                cardinality = leaf_sketch.minhash.hll.estimate_cardinality()
-            w.writerow(dict(fraction=frac, name=leaf_sketch.name(),
-                            sketch_kmers=cardinality,
-                            genome_fraction=genome_fraction))
->>>>>>> 6609b3a4
     if args.save_matches:
         outname = args.save_matches.name
         notify('saving all matches to "{}"', outname)
